# Change Log

All notable changes to this project will be documented in this file.

The format is based on [Keep a Changelog](http://keepachangelog.com/)
and this project adheres to [Semantic Versioning](http://semver.org/).

## [Unreleased]

<<<<<<< HEAD
### Added

- PWM complementary output capability for TIM1 with new example to demonstrate
- PWM output on complementary channels only for single channel timers (TIM16 + TIM17)

=======
>>>>>>> eed06fbb
### Changed

- Updated the `cast` dependency from 0.2 to 0.3

### Added

- Provide getters to serial status flags idle/txe/rxne/tc.
- Provide ability to reset timer UIF interrupt flag
- PWM complementary output capability for TIM1 with new example to demonstrate

### Fixed

- Wrong mode when using PWM channel 2 of a two-channel timer
- `adc_values` example conversion error

## [v0.18.0] - 2021-11-14

### Changed

- Updated stm32f0 dependency to v0.13 (breaking change)
- Move SPI busy polling to `check_send()`
- Poll for SPI transaction completion before returning
- Update `remap_pins()` and remove critical section
- Updated `stm32f0` peripheral access crate from 0.13 to 0.14
- Updated the `bxcan` dependency from 0.4.0 to 0.6.0
- Address a few clippy lints
- Fix `VTemp::convert_temp()`

### Added

- Add CAN bus abstraction based on the [bxcan] crate.
- Add PWM output generation based on the timers.
- Added `impl From<KiloHertz> for Hertz`
- Added `impl From<MegaHertz> for Hertz`
- Added `impl From<KiloHertz> for MegaHertz`
- Added `impl From<Hertz> for IwdgTimeout`

[bxcan]: https://crates.io/crates/bxcan

## [v0.17.1] - 2020-08-30

### Changed

- Simplify USB PA11/12 remapping for STM32F042x via `usb_bus.usb_remap()` function.

### Added

- Complete the `TscPin` trait implementation for all touch pins in the f0 family

## [v0.17.0] - 2020-06-27

### Changed

- Remove duplicate error bits clearing in serial `read()` implementation
- Optimize SPI implementation
- Use `pac` instead of `stm32` for PAC access and soft-deprecate the former
- Updated stm32f0 dependency to v0.11 (breaking change)

### Added

- Add 16bit SPI transfers
- Another example resembling a stop watch controlled via serial interface

### Fixed

- Incorrect PLLSRC bits when using HSE

## [v0.16.0] - 2020-02-02

### Added

- Another blinky example using a timer interrupt

### Changed

- Added "bypass" parameter to Rcc HSE configuration (breaking change)
- Add "usbsrc" function to Rcc configuration, used for selecting USB clock source
- For STM32F030, require use more specific feature flag, e.g. "stm32f030xc"
- Add `embedded-hal` `blocking::i2c::Read` implementation for I2C
- Added USB driver

### Fixed

- Timer: Fix use of wrong frequency when HCLK != PCLK
- RCC: Correct code to enable PLL
- RCC: Correct calculation of PLL multiplier

## [v0.15.2] - 2019-11-04

### Changed

- Re-enabled LTO
- Changed digital pin functionality to implement v2 versions
- Fixed a few deprecation warning and lints
- Enabled commented out and now available GPIOE support for 07x and 09x families
- Extract register block address only once
- Add DAC driver

## [v0.15.1] - 2019-08-11

### Fixed

- Clear UART errors in hardware after handling them

## [v0.15.0] - 2019-08-09

### Changed

- Updated stm32f0 dependency to v0.8.0 (breaking change)
- Made blinky example more universal by reducing CS

### Added

- Added fancier example moving a resource into an exception handler

## [v0.14.1] - 2019-06-06

### Added

- Support for CRS for devices with USB and HSI48

### Changed

- Clear error flags in serial read() before returning
- Revised feature flags for HSI48 clock support

## [v0.14.0] - 2019-04-25

### Changed

- Updated stm32f0 dependency to v0.7.0 (breaking change) - @jessebraham
- Bumped cortex-m dependency to ">=0.5.8,<0.7.0" to let user decide version
- Bumped cortex-m-rt dependency to v0.6.8

## [v0.13.0] - 2019-02-06

### Added

- Support for stm32f0x8 line - @jessebraham
- Support for capacitive touch sensing (TSC)

### Changed

- Updated to stm32-rs v0.6.0 - @HarkonenBade
- Updated the ADC code to use variants added in stm32-rs v0.6.0 - @HarkonenBade
- Improved serial `write_str` implementation

### Fixed

- Fixed ADC use trampling over the HSI48 clock settings

## [v0.12.0] - 2019-01-13

### Added

- Support for stm32f0x1 line - @jessebraham
- Support for HSE as a system clocksource (#25 - breaking change) - @zklapow
- Add ability to use a Tx/Rx only serial instance - @david-sawatzke

### Changed

- Optimize delay implemenation (#42) - @david-sawatzke
- Enforced more rigorous safety guarentees (#41 - Very breaking change) - @HarkonenBade

### Fixed

- Fixed panic in delay overflow handling for debug builds - @david-sawatzke

## [v0.11.1] - 2019-01-05

### Added

- Added peripheral definitions for the stm32f072xx line - @Yatekii

### Changed

- Fixed broken PC GPIO definitions with feature = "stm32f030" and feature = "stm32f070"
- More robust error handling for I2C

## [v0.11.0] - 2019-01-04

### Added

- Added ADC helper functions to read more intuitive values (#22) - @HarkonenBade
- Added interrupt enabling/disabling support to USART ports
- Added the option to have multiple Delay instances by cloning it - @david-sawatzke

### Changed

- Fixed a few clippy lints

### Removed

- Removed the free() method on the Delay provider (breaking change)

## [v0.10.1] - 2018-12-25

### Added

- Added Sync & Send ability to Pin
- Added initial implementation of an ADC interface (#13) - @HarkonenBade
- Added virtual-feature "device-selected" to simplify feature gating

### Changed

- Added overflow guards to delay

## [v0.10.0] - 2018-12-23

### Added

- Reworked GPIOs and added fully erased pins
- Timer support
- Support for STM32F070 - @jessebraham
- Additional peripheral support for STM32F030
- Watchdog support

### Changed

- Removed superfluous use statements
- Re-added Send ability for U(S)ART Rx/Tx
- Made crate to compile without features
- Eliminated a lot of unused warnings

### Fixed

- Fixed some comments
- Changed some prelude aliases to reflect crate name

### Removed

- Examples requiring additional driver crates

## [v0.9.0] - 2018-12-17

### Added

- Toggleable implementation for GPIOs
- Initial support for STM32F030
- LICENSE file

### Changed

- Updated stm32f0 dependency to v0.5.0.
- Interrupt handler to new #[interrupt] attribute

[Unreleased]: https://github.com/stm32-rs/stm32f0xx-hal/compare/v0.18.0...HEAD
[v0.18.0]: https://github.com/stm32-rs/stm32f0xx-hal/compare/v0.17.1...v0.18.0
[v0.17.1]: https://github.com/stm32-rs/stm32f0xx-hal/compare/v0.17.0...v0.17.1
[v0.17.0]: https://github.com/stm32-rs/stm32f0xx-hal/compare/v0.16.0...v0.17.0
[v0.16.0]: https://github.com/stm32-rs/stm32f0xx-hal/compare/v0.15.2...v0.16.0
[v0.15.2]: https://github.com/stm32-rs/stm32f0xx-hal/compare/v0.15.1...v0.15.2
[v0.15.1]: https://github.com/stm32-rs/stm32f0xx-hal/compare/v0.15.0...v0.15.1
[v0.15.0]: https://github.com/stm32-rs/stm32f0xx-hal/compare/v0.14.1...v0.15.0
[v0.14.1]: https://github.com/stm32-rs/stm32f0xx-hal/compare/v0.14.0...v0.14.1
[v0.14.0]: https://github.com/stm32-rs/stm32f0xx-hal/compare/v0.13.0...v0.14.0
[v0.13.0]: https://github.com/stm32-rs/stm32f0xx-hal/compare/v0.12.0...v0.13.0
[v0.12.0]: https://github.com/stm32-rs/stm32f0xx-hal/compare/v0.11.1...v0.12.0
[v0.11.1]: https://github.com/stm32-rs/stm32f0xx-hal/compare/v0.11.0...v0.11.1
[v0.11.0]: https://github.com/stm32-rs/stm32f0xx-hal/compare/v0.10.1...v0.11.0
[v0.10.1]: https://github.com/stm32-rs/stm32f0xx-hal/compare/v0.10.0...v0.10.1
[v0.10.0]: https://github.com/stm32-rs/stm32f0xx-hal/compare/v0.9.0...v0.10.0
[v0.9.0]: https://github.com/stm32-rs/stm32f0xx-hal/compare/v0.8.0...v0.9.0<|MERGE_RESOLUTION|>--- conflicted
+++ resolved
@@ -7,14 +7,6 @@
 
 ## [Unreleased]
 
-<<<<<<< HEAD
-### Added
-
-- PWM complementary output capability for TIM1 with new example to demonstrate
-- PWM output on complementary channels only for single channel timers (TIM16 + TIM17)
-
-=======
->>>>>>> eed06fbb
 ### Changed
 
 - Updated the `cast` dependency from 0.2 to 0.3
@@ -24,6 +16,7 @@
 - Provide getters to serial status flags idle/txe/rxne/tc.
 - Provide ability to reset timer UIF interrupt flag
 - PWM complementary output capability for TIM1 with new example to demonstrate
+- PWM output on complementary channels only for single channel timers (TIM16 + TIM17)
 
 ### Fixed
 
